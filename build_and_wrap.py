--- conflicted
+++ resolved
@@ -97,8 +97,6 @@
     return default
 
 
-<<<<<<< HEAD
-=======
 from modules.neurons.registry import update_manifest
 from monGARS.mlops.artifacts import (
     WrapperConfig,
@@ -130,7 +128,6 @@
     ensure_directory,
 )
 
->>>>>>> 43a65a0c
 logger = logging.getLogger(__name__)
 
 try:  # pragma: no cover - optional dependency

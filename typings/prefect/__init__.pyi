--- conflicted
+++ resolved
@@ -7,20 +7,14 @@
 
 @overload
 def flow(__fn: _F, /) -> _F: ...
-<<<<<<< HEAD
-=======
 
 
->>>>>>> 43a65a0c
 @overload
 def flow(
     *,
     name: str | None = ...,
     **kwargs: Any,
 ) -> Callable[[_F], _F]: ...
-<<<<<<< HEAD
-=======
 
->>>>>>> 43a65a0c
 
 __all__ = ["flow"]
--- conflicted
+++ resolved
@@ -421,15 +421,6 @@
         outputs = getattr(first, "outputs", None)
         if not outputs:
             raise RayServeException("vLLM response did not include any outputs")
-<<<<<<< HEAD
-        candidate = outputs[0]
-        text = getattr(candidate, "text", None)
-        if not isinstance(text, str) or not text:
-            raise RayServeException("LLM response did not include textual content")
-
-        prompt_tokens = len(getattr(first, "prompt_token_ids", []) or [])
-        completion_tokens = len(getattr(candidate, "token_ids", []) or [])
-=======
 
         texts: list[str] = []
         completion_tokens = 0
@@ -455,20 +446,15 @@
         prompt_token_source = getattr(first, "prompt_token_ids", []) or []
         prompt_tokens = len(prompt_token_source)
         text = "\n\n".join(texts)
->>>>>>> 976c0383
         usage: dict[str, Any] = {
             "model": model,
             "prompt_tokens": prompt_tokens,
             "completion_tokens": completion_tokens,
             "total_tokens": prompt_tokens + completion_tokens,
-<<<<<<< HEAD
-        }
-=======
             "generations": len(texts),
         }
         if completion_breakdown:
             usage["completion_tokens_per_generation"] = completion_breakdown
->>>>>>> 976c0383
         metrics = getattr(first, "metrics", None)
         if isinstance(metrics, Mapping):
             for key, value in metrics.items():

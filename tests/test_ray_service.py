--- conflicted
+++ resolved
@@ -125,78 +125,6 @@
             self.temperature = kwargs.get("temperature")
             self.top_p = kwargs.get("top_p")
             self.max_tokens = kwargs.get("max_tokens")
-<<<<<<< HEAD
-
-    class FakeSequenceOutput:
-        def __init__(self, text: str | None, token_count: int = 3) -> None:
-            self.text = text
-            self.token_ids = list(range(token_count))
-
-    class FakeRequestOutput:
-        def __init__(
-            self,
-            *,
-            texts: list[str | None],
-            prompt_tokens: int = 2,
-            metrics: dict[str, float] | None = None,
-            token_counts: list[int] | None = None,
-        ) -> None:
-            counts = token_counts or [3] * len(texts)
-            self.outputs = [
-                FakeSequenceOutput(text, counts[idx] if idx < len(counts) else 3)
-                for idx, text in enumerate(texts)
-            ]
-            self.prompt_token_ids = list(range(prompt_tokens))
-            self.metrics = metrics if metrics is not None else {"latency_ms": 1.5}
-
-    class FakeLLM:
-        instances: list["FakeLLM"] = []
-        requests: list[tuple[str, list[str], FakeSamplingParams]] = []
-        next_generate: list[FakeRequestOutput] | None = None
-        generate_exception: Exception | None = None
-        initialisation_error: Exception | None = None
-
-        def __init__(self, *, model: str) -> None:
-            if FakeLLM.initialisation_error is not None:
-                raise FakeLLM.initialisation_error
-            self.model = model
-            FakeLLM.instances.append(self)
-
-        def generate(
-            self, prompts: list[str], sampling_params: FakeSamplingParams
-        ) -> list[FakeRequestOutput]:
-            FakeLLM.requests.append((self.model, prompts, sampling_params))
-            if FakeLLM.generate_exception is not None:
-                exc = FakeLLM.generate_exception
-                FakeLLM.generate_exception = None
-                raise exc
-            if FakeLLM.next_generate is not None:
-                result = FakeLLM.next_generate
-                FakeLLM.next_generate = None
-                return result
-            return [FakeRequestOutput(texts=[f"response-for-{self.model}"])]
-
-        @classmethod
-        def reset(cls) -> None:
-            cls.instances.clear()
-            cls.requests.clear()
-            cls.next_generate = None
-            cls.generate_exception = None
-            cls.initialisation_error = None
-
-    monkeypatch.setattr(ray_service, "SamplingParams", FakeSamplingParams)
-    monkeypatch.setattr(ray_service, "LLM", FakeLLM)
-    FakeLLM.RequestOutput = FakeRequestOutput
-    FakeLLM.SequenceOutput = FakeSequenceOutput
-    FakeLLM.reset()
-    return FakeLLM
-
-
-@pytest.mark.asyncio
-async def test_ray_service_render_response_uses_vllm(fake_vllm):
-    from modules import ray_service
-
-=======
 
     class FakeSequenceOutput:
         def __init__(self, text: str) -> None:
@@ -232,7 +160,6 @@
 async def test_ray_service_render_response_uses_vllm(fake_vllm):
     from modules import ray_service
 
->>>>>>> 8b9beb84
     deployment = ray_service.RayLLMDeployment(base_model_path="base")
 
     result = await deployment._render_response(
@@ -244,20 +171,9 @@
 
     assert result["content"] == f"response-for-{deployment.general_model}"
     assert result["message"]["content"] == result["content"]
-<<<<<<< HEAD
-    usage = result["usage"]
-    assert usage["model"] == deployment.general_model
-    assert usage["prompt_tokens"] == 2
-    assert usage["completion_tokens"] == 3
-    assert usage["total_tokens"] == 5
-    assert usage["generations"] == 1
-    assert usage["completion_tokens_per_generation"] == [3]
-    assert usage["latency_ms"] == pytest.approx(1.5)
-=======
     assert result["usage"]["model"] == deployment.general_model
     assert result["usage"]["prompt_tokens"] == 2
     assert result["usage"]["completion_tokens"] == 3
->>>>>>> 8b9beb84
 
     model, prompts, sampling_params = fake_vllm.requests[-1]
     assert model == deployment.general_model
@@ -265,97 +181,6 @@
     assert sampling_params.temperature == pytest.approx(deployment.temperature)
     assert sampling_params.top_p == pytest.approx(deployment.top_p)
     assert sampling_params.max_tokens == deployment.max_tokens
-<<<<<<< HEAD
-
-
-@pytest.mark.asyncio
-async def test_ray_service_render_response_handles_multiple_generations(fake_vllm):
-    from modules import ray_service
-
-    fake_vllm.reset()
-    fake_vllm.next_generate = [
-        fake_vllm.RequestOutput(
-            texts=["first", "second"],
-            prompt_tokens=4,
-            metrics={"latency_ms": 2.5, "time_to_first_token_ms": 0.7},
-            token_counts=[2, 4],
-        )
-    ]
-
-    deployment = ray_service.RayLLMDeployment(base_model_path="base")
-    result = await deployment._render_response(
-        "prompt", [[0.1, 0.2, 0.3]], None, "general"
-    )
-
-    assert result["content"] == "first\n\nsecond"
-    usage = result["usage"]
-    assert usage["prompt_tokens"] == 4
-    assert usage["completion_tokens"] == 6
-    assert usage["total_tokens"] == 10
-    assert usage["generations"] == 2
-    assert usage["completion_tokens_per_generation"] == [2, 4]
-    assert usage["latency_ms"] == pytest.approx(2.5)
-    assert usage["time_to_first_token_ms"] == pytest.approx(0.7)
-
-
-@pytest.mark.asyncio
-async def test_ray_service_generate_raises_on_empty_generations(fake_vllm):
-    from modules import ray_service
-
-    fake_vllm.reset()
-    fake_vllm.next_generate = []
-
-    deployment = ray_service.RayLLMDeployment(base_model_path="base")
-
-    with pytest.raises(ray_service.RayServeException) as excinfo:
-        await deployment._render_response("prompt", [[0.1]], None, "general")
-
-    assert "returned no generations" in str(excinfo.value)
-
-
-@pytest.mark.asyncio
-async def test_ray_service_generate_raises_on_missing_outputs(fake_vllm):
-    from modules import ray_service
-
-    fake_vllm.reset()
-    fake_vllm.next_generate = [fake_vllm.RequestOutput(texts=[])]
-
-    deployment = ray_service.RayLLMDeployment(base_model_path="base")
-
-    with pytest.raises(ray_service.RayServeException) as excinfo:
-        await deployment._render_response("prompt", [[0.1]], None, "general")
-
-    assert "did not include any outputs" in str(excinfo.value)
-
-
-@pytest.mark.asyncio
-async def test_ray_service_generate_raises_on_missing_text(fake_vllm):
-    from modules import ray_service
-
-    fake_vllm.reset()
-    fake_vllm.next_generate = [fake_vllm.RequestOutput(texts=[None])]
-
-    deployment = ray_service.RayLLMDeployment(base_model_path="base")
-
-    with pytest.raises(ray_service.RayServeException) as excinfo:
-        await deployment._render_response("prompt", [[0.1]], None, "general")
-
-    assert "did not include textual content" in str(excinfo.value)
-
-
-def test_ray_service_initialisation_failure_is_reported(fake_vllm):
-    from modules import ray_service
-
-    fake_vllm.reset()
-    fake_vllm.initialisation_error = RuntimeError("initialisation failed")
-
-    with pytest.raises(RuntimeError) as excinfo:
-        ray_service.RayLLMDeployment(base_model_path="base")
-
-    assert "Failed to initialise vLLM engine" in str(excinfo.value)
-    fake_vllm.reset()
-=======
->>>>>>> 8b9beb84
 
 
 def test_ray_service_encode_prompt_error(fake_vllm, monkeypatch):

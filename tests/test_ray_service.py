--- conflicted
+++ resolved
@@ -125,43 +125,6 @@
             self.temperature = kwargs.get("temperature")
             self.top_p = kwargs.get("top_p")
             self.max_tokens = kwargs.get("max_tokens")
-<<<<<<< HEAD
-
-    class FakeSequenceOutput:
-        def __init__(self, text: str) -> None:
-            self.text = text
-            self.token_ids = [0, 1, 2]
-
-    class FakeRequestOutput:
-        def __init__(self, *, text: str) -> None:
-            self.outputs = [FakeSequenceOutput(text)]
-            self.prompt_token_ids = [10, 11]
-            self.metrics = {"latency_ms": 1.5}
-
-    class FakeLLM:
-        instances: list["FakeLLM"] = []
-        requests: list[tuple[str, list[str], FakeSamplingParams]] = []
-
-        def __init__(self, *, model: str) -> None:
-            self.model = model
-            FakeLLM.instances.append(self)
-
-        def generate(
-            self, prompts: list[str], sampling_params: FakeSamplingParams
-        ) -> list[FakeRequestOutput]:
-            FakeLLM.requests.append((self.model, prompts, sampling_params))
-            return [FakeRequestOutput(text=f"response-for-{self.model}")]
-
-    monkeypatch.setattr(ray_service, "SamplingParams", FakeSamplingParams)
-    monkeypatch.setattr(ray_service, "LLM", FakeLLM)
-    return FakeLLM
-
-
-@pytest.mark.asyncio
-async def test_ray_service_render_response_uses_vllm(fake_vllm):
-    from modules import ray_service
-
-=======
 
     class FakeSequenceOutput:
         def __init__(self, text: str | None, token_count: int = 3) -> None:
@@ -232,7 +195,6 @@
 async def test_ray_service_render_response_uses_vllm(fake_vllm):
     from modules import ray_service
 
->>>>>>> 976c0383
     deployment = ray_service.RayLLMDeployment(base_model_path="base")
 
     result = await deployment._render_response(
@@ -244,11 +206,6 @@
 
     assert result["content"] == f"response-for-{deployment.general_model}"
     assert result["message"]["content"] == result["content"]
-<<<<<<< HEAD
-    assert result["usage"]["model"] == deployment.general_model
-    assert result["usage"]["prompt_tokens"] == 2
-    assert result["usage"]["completion_tokens"] == 3
-=======
     usage = result["usage"]
     assert usage["model"] == deployment.general_model
     assert usage["prompt_tokens"] == 2
@@ -257,7 +214,6 @@
     assert usage["generations"] == 1
     assert usage["completion_tokens_per_generation"] == [3]
     assert usage["latency_ms"] == pytest.approx(1.5)
->>>>>>> 976c0383
 
     model, prompts, sampling_params = fake_vllm.requests[-1]
     assert model == deployment.general_model
@@ -265,8 +221,6 @@
     assert sampling_params.temperature == pytest.approx(deployment.temperature)
     assert sampling_params.top_p == pytest.approx(deployment.top_p)
     assert sampling_params.max_tokens == deployment.max_tokens
-<<<<<<< HEAD
-=======
 
 
 @pytest.mark.asyncio
@@ -355,7 +309,6 @@
 
     assert "Failed to initialise vLLM engine" in str(excinfo.value)
     fake_vllm.reset()
->>>>>>> 976c0383
 
 
 def test_ray_service_encode_prompt_error(fake_vllm, monkeypatch):

"""Model loading helpers for fine-tuning pipelines."""

from __future__ import annotations

import logging
from pathlib import Path
from typing import Any, Iterable

import torch
from transformers import AutoModelForCausalLM, AutoTokenizer, BitsAndBytesConfig

logger = logging.getLogger(__name__)


def load_4bit_causal_lm(
    model_id: str,
    *,
    vram_budget_mb: int = 7100,
    offload_dir: str | Path = "./offload",
    trust_remote_code: bool = True,
) -> tuple[Any, Any]:
    """Load a causal LM in 4-bit precision while keeping ``lm_head`` on CPU."""

    offload_path = Path(offload_dir)
    offload_path.mkdir(parents=True, exist_ok=True)

    bnb_cfg = BitsAndBytesConfig(
        load_in_4bit=True,
        bnb_4bit_use_double_quant=True,
        bnb_4bit_quant_type="nf4",
        bnb_4bit_compute_dtype=torch.float16,
        llm_int8_enable_fp32_cpu_offload=True,
    )

<<<<<<< HEAD
    device_map = {"": 0, "lm_head": "cpu"}
=======
    device_map = {
        "model.embed_tokens": 0,
        "model.layers": 0,
        "model.norm": 0,
        "lm_head": "cpu",
    }
>>>>>>> 7f44636b
    max_memory = {0: f"{int(vram_budget_mb)}MiB", "cpu": "64GiB"}

    logger.info(
        "Loading base model",
        extra={
            "model": model_id,
            "vram_budget_mb": vram_budget_mb,
            "offload_dir": str(offload_path),
        },
    )

    model = AutoModelForCausalLM.from_pretrained(
        model_id,
        device_map=device_map,
        max_memory=max_memory,
        offload_folder=str(offload_path),
        quantization_config=bnb_cfg,
        low_cpu_mem_usage=True,
        trust_remote_code=trust_remote_code,
<<<<<<< HEAD
        dtype=torch.float16,
=======
        torch_dtype=torch.float16,
        llm_int8_enable_fp32_cpu_offload=True,
>>>>>>> 7f44636b
    )

    tokenizer = AutoTokenizer.from_pretrained(model_id, use_fast=True)
    if tokenizer.pad_token_id is None and tokenizer.eos_token_id is not None:
        tokenizer.pad_token = tokenizer.eos_token

    model.config.use_cache = False
    try:  # pragma: no cover - depends on HF version
        model.config.attn_implementation = "eager"
    except Exception:
        pass

    try:  # pragma: no cover - depends on torch build
        torch.backends.cuda.enable_flash_sdp(False)
        torch.backends.cuda.enable_mem_efficient_sdp(False)
        torch.backends.cuda.enable_math_sdp(True)
    except Exception:  # pragma: no cover - best effort configuration
        pass

    return model, tokenizer


def summarise_device_map(model: Any) -> dict[str, int] | None:
    """Return a summary of the device map for logging or debugging."""

    mapping = getattr(model, "hf_device_map", None)
    if not mapping:
        logger.info("Model loaded without a device map")
        return None
    counts: dict[str, int] = {}
    for device in mapping.values():
        counts[str(device)] = counts.get(str(device), 0) + 1
    logger.info("Device map summary", extra=counts)
    return counts


def move_to_cpu(model: Any) -> None:
    """Attempt to move ``model`` to CPU for graceful cleanup."""

    mover = getattr(model, "to", None)
    if callable(mover):
        try:  # pragma: no cover - best effort cleanup
            mover("cpu")
        except Exception:
            logger.debug("Unable to move model to CPU", exc_info=True)


def detach_sequences(sequences: Iterable[Any]) -> list[Any]:
    """Detach tensors from the computation graph for downstream processing."""

    detached: list[Any] = []
    for tensor in sequences:
        current = tensor
        for attr in ("detach", "cpu"):
            method = getattr(current, attr, None)
            if callable(method):
                try:
                    current = method()
                except Exception:  # pragma: no cover - defensive guard
                    break
        detached.append(current)
    return detached<|MERGE_RESOLUTION|>--- conflicted
+++ resolved
@@ -32,16 +32,12 @@
         llm_int8_enable_fp32_cpu_offload=True,
     )
 
-<<<<<<< HEAD
-    device_map = {"": 0, "lm_head": "cpu"}
-=======
     device_map = {
         "model.embed_tokens": 0,
         "model.layers": 0,
         "model.norm": 0,
         "lm_head": "cpu",
     }
->>>>>>> 7f44636b
     max_memory = {0: f"{int(vram_budget_mb)}MiB", "cpu": "64GiB"}
 
     logger.info(
@@ -61,12 +57,8 @@
         quantization_config=bnb_cfg,
         low_cpu_mem_usage=True,
         trust_remote_code=trust_remote_code,
-<<<<<<< HEAD
-        dtype=torch.float16,
-=======
         torch_dtype=torch.float16,
         llm_int8_enable_fp32_cpu_offload=True,
->>>>>>> 7f44636b
     )
 
     tokenizer = AutoTokenizer.from_pretrained(model_id, use_fast=True)

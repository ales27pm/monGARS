"""Restore pgvector-backed embeddings for conversation history."""

from __future__ import annotations

import json
from typing import Any

import sqlalchemy as sa

from alembic import op

try:  # pragma: no cover - optional dependency during lightweight tests
    from pgvector.sqlalchemy import Vector
except ModuleNotFoundError:  # pragma: no cover - downgrade guard
    Vector = None  # type: ignore[assignment]

revision = "20250308_01"
down_revision = "20250304_01"
branch_labels = None
depends_on = None


VECTOR_DIMENSIONS = 3072
ROW_BATCH_SIZE = 500


def _iter_rows(
    bind: sa.Connection, table: sa.Table, *, batch_size: int = ROW_BATCH_SIZE
):
    stmt = sa.select(table.c.id, table.c.vector)
    result = bind.execute(stmt)
    try:
        while True:
            chunk = result.fetchmany(batch_size)
            if not chunk:
                break
            for row in chunk:
                yield row
    finally:
        result.close()


def _normalise_vector(
    payload: Any, *, dimensions: int = VECTOR_DIMENSIONS
) -> list[float] | None:
    if payload is None:
        return None
    if isinstance(payload, str):
        candidate = payload.strip()
        if not candidate:
            return None
<<<<<<< HEAD
        try:
            payload = json.loads(candidate)
        except ValueError:
            # Malformed JSON payloads should be ignored so the migration can continue.
            return None
=======
        payload = json.loads(candidate)
        if not isinstance(payload, (list, tuple)):
        payload = json.loads(candidate)
>>>>>>> e24e8f3a
        if not isinstance(payload, (list, tuple)):
            return None
    if isinstance(payload, (list, tuple)):
        try:
            floats = [float(value) for value in payload]
        except (TypeError, ValueError) as exc:  # pragma: no cover - defensive
            raise TypeError("Vector payload contains non-numeric values") from exc
        if not floats:
            return None
        if len(floats) > dimensions:
            floats = floats[:dimensions]
        elif len(floats) < dimensions:
            floats.extend(0.0 for _ in range(dimensions - len(floats)))
        return floats
    if hasattr(payload, "tolist"):
        raw = payload.tolist()
        return _normalise_vector(raw, dimensions=dimensions)
    return None


def upgrade() -> None:
    bind = op.get_bind()
    if bind.dialect.name != "postgresql" or Vector is None:
        # Non-PostgreSQL backends continue using JSON storage.
        return

    op.execute(sa.text("CREATE EXTENSION IF NOT EXISTS vector"))
    op.execute(sa.text("DROP INDEX IF EXISTS ix_conversation_history_vector_cosine"))

    with op.batch_alter_table("conversation_history", schema=None) as batch_op:
        batch_op.add_column(
            sa.Column("vector_new", Vector(VECTOR_DIMENSIONS), nullable=True)
        )

    metadata = sa.MetaData()
    history = sa.Table(
        "conversation_history",
        metadata,
        sa.Column("id", sa.Integer, primary_key=True),
        sa.Column("vector", sa.JSON()),
    )

    update_stmt = sa.text(
        "UPDATE conversation_history SET vector_new = :vector WHERE id = :id"
    )

    for row in _iter_rows(bind, history):
        vector = _normalise_vector(row.vector)
        if vector is None:
            continue
        bind.execute(update_stmt, {"id": row.id, "vector": vector})

    with op.batch_alter_table("conversation_history", schema=None) as batch_op:
        batch_op.drop_column("vector")
        batch_op.alter_column(
            "vector_new",
            new_column_name="vector",
            existing_type=Vector(VECTOR_DIMENSIONS),
            existing_nullable=True,
        )

    op.create_index(
        "ix_conversation_history_vector_cosine",
        "conversation_history",
        ["vector"],
        postgresql_using="ivfflat",
        postgresql_with={"lists": "100"},
        postgresql_ops={"vector": "vector_cosine_ops"},
    )


def downgrade() -> None:
    bind = op.get_bind()
    if bind.dialect.name != "postgresql" or Vector is None:
        return

    op.execute(sa.text("DROP INDEX IF EXISTS ix_conversation_history_vector_cosine"))

    metadata = sa.MetaData()
    history = sa.Table(
        "conversation_history",
        metadata,
        sa.Column("id", sa.Integer, primary_key=True),
        sa.Column("vector", Vector(VECTOR_DIMENSIONS)),
    )

    with op.batch_alter_table("conversation_history", schema=None) as batch_op:
        batch_op.add_column(
            sa.Column(
                "vector_json",
                sa.dialects.postgresql.JSONB(),
                nullable=True,
            )
        )

    update_stmt = sa.text(
        "UPDATE conversation_history SET vector_json = :vector WHERE id = :id"
    )

    for row in _iter_rows(bind, history):
        payload = _normalise_vector(row.vector)
        if payload is None:
            continue
        bind.execute(update_stmt, {"id": row.id, "vector": payload})

    with op.batch_alter_table("conversation_history", schema=None) as batch_op:
        batch_op.drop_column("vector")
        batch_op.alter_column(
            "vector_json",
            new_column_name="vector",
            existing_type=sa.dialects.postgresql.JSONB(),
            existing_nullable=True,
        )<|MERGE_RESOLUTION|>--- conflicted
+++ resolved
@@ -49,17 +49,14 @@
         candidate = payload.strip()
         if not candidate:
             return None
-<<<<<<< HEAD
         try:
             payload = json.loads(candidate)
         except ValueError:
             # Malformed JSON payloads should be ignored so the migration can continue.
             return None
-=======
         payload = json.loads(candidate)
         if not isinstance(payload, (list, tuple)):
         payload = json.loads(candidate)
->>>>>>> e24e8f3a
         if not isinstance(payload, (list, tuple)):
             return None
     if isinstance(payload, (list, tuple)):

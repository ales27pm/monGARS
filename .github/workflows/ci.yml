name: CI

on:
  pull_request:
  push:
    branches: [main]

jobs:
  build:
    runs-on: ubuntu-latest
    steps:
      - uses: actions/checkout@v4
      - uses: actions/setup-python@v5
        with:
          python-version: '3.12'
      - name: Install dependencies
        run: |
          python -m pip install --upgrade pip
          pip install -r requirements.txt black isort
      - name: Check formatting
        run: |
          isort --check --diff .
          black --check .
      - name: Run tests
        run: pytest

  docker-pytest:
    runs-on: ubuntu-latest
    needs: build
    timeout-minutes: 90
    steps:
      - uses: actions/checkout@v4
<<<<<<< HEAD
      - name: Reclaim runner disk space
        if: runner.os == 'Linux'
        run: |
          set -euxo pipefail
          echo "Disk usage before cleanup"
          df -h
          sudo rm -rf /home/runner/actions-runner/_diag/* || true
          sudo rm -rf /home/runner/actions-runner/cached/* || true
          sudo rm -rf /home/runner/_work/_temp/* || true
          sudo rm -rf ~/.cache/pip || true
          sudo rm -rf ~/.cache/pnpm || true
          sudo rm -rf ~/.npm || true
          docker system prune -af || true
          docker volume prune -f || true
          echo "Disk usage after cleanup"
          df -h
=======
>>>>>>> 9d310916
      - name: Build Docker image for tests
        env:
          DOCKER_BUILDKIT: '1'
        run: |
          docker build \
            --build-arg PYTORCH_IMAGE=python:3.11-slim \
            -t mongars-ci .
      - name: Run pytest inside Docker image
        run: docker run --rm mongars-ci pytest 
  inventory:
    runs-on: ubuntu-latest
    needs: build
    steps:
      - name: Checkout target revision
        uses: actions/checkout@v4
        with:
          path: pr
          fetch-depth: 0
      - name: Checkout base revision
        if: github.event_name == 'pull_request'
        uses: actions/checkout@v4
        with:
          ref: ${{ github.event.pull_request.base.sha }}
          path: base
          fetch-depth: 0
      - uses: actions/setup-python@v5
        with:
          python-version: '3.11'
      - name: Install dependencies
        working-directory: pr
        run: |
          python -m pip install --upgrade pip
          pip install -r requirements.txt
      - name: Generate baseline inventory
        if: github.event_name == 'pull_request'
        working-directory: base
        run: python .tools/inventory.py --output ../baseline_inventory.json
      - name: Generate repository inventory
        working-directory: pr
        run: python .tools/inventory.py --output ../current_inventory.json
      - name: Compare inventory with base
        if: github.event_name == 'pull_request'
        run: |
          set +e
          diff -u baseline_inventory.json current_inventory.json > inventory.diff
          status=$?
          if [ $status -ne 0 ]; then
            echo 'Inventory differences detected. Showing first 200 diff lines.' >> "$GITHUB_STEP_SUMMARY"
            echo '```diff' >> "$GITHUB_STEP_SUMMARY"
            head -n 200 inventory.diff >> "$GITHUB_STEP_SUMMARY"
            echo '```' >> "$GITHUB_STEP_SUMMARY"
          else
            echo 'No inventory differences detected.' >> "$GITHUB_STEP_SUMMARY"
          fi
          exit 0
      - name: Create empty diff placeholder
        if: github.event_name != 'pull_request'
        run: touch inventory.diff
      - name: Upload inventory artifact
        uses: actions/upload-artifact@v4
        with:
          name: inventory
          path: |
            current_inventory.json
            inventory.diff
          if-no-files-found: warn<|MERGE_RESOLUTION|>--- conflicted
+++ resolved
@@ -30,7 +30,6 @@
     timeout-minutes: 90
     steps:
       - uses: actions/checkout@v4
-<<<<<<< HEAD
       - name: Reclaim runner disk space
         if: runner.os == 'Linux'
         run: |
@@ -47,8 +46,6 @@
           docker volume prune -f || true
           echo "Disk usage after cleanup"
           df -h
-=======
->>>>>>> 9d310916
       - name: Build Docker image for tests
         env:
           DOCKER_BUILDKIT: '1'
